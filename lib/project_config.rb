# frozen_string_literal: true

require 'time'
require './lib/status_collection'

class ProjectConfig
  include DiscardChangesBefore

  attr_reader :target_path, :jira_config, :all_boards, :possible_statuses,
    :download_config, :file_configs, :exporter, :data_version, :sprints_by_board,
    :name
  attr_accessor :time_range

<<<<<<< HEAD
  def initialize exporter:, jira_config:, block:, target_path: '.', name: ''
=======
  def initialize exporter:, jira_config:, block:, target_path: '.', name: nil
>>>>>>> fc9235dd
    @exporter = exporter
    @block = block
    @file_configs = []
    @download_config = nil
    @target_path = target_path
    @jira_config = jira_config
    @possible_statuses = StatusCollection.new
    @all_boards = {}
    @sprints_by_board = {}
    @name = name
  end

  def evaluate_next_level
    instance_eval(&@block)
  end

  def run
    load_project_metadata
    load_all_boards
    load_status_category_mappings
    load_sprints
    anonymize_data if @anonymizer_needed

    @file_configs.each do |file_config|
      file_config.run
    end
  end

  def download &block
    raise 'Not allowed to have multiple download blocks in one project' if @download_config

    @download_config = DownloadConfig.new project_config: self, block: block
  end

  def file &block
    @file_configs << FileConfig.new(project_config: self, block: block)
  end

  def file_prefix prefix = nil
    @file_prefix = prefix unless prefix.nil?
    @file_prefix
  end

  def status_category_mapping status:, category:, type: nil
    puts "Deprecated: ProjectConfig.status_category_mapping no longer needs a type: #{type.inspect}" if type

    status_object = find_status(name: status)
    if status_object
      puts "Status/Category mapping was already present. Ignoring redefinition: #{status_object}"
      return
    end

    add_possible_status Status.new(name: status, id: nil, category_name: category, category_id: nil)
  end

  def load_all_boards
    Dir.foreach(@target_path) do |file|
      next unless file =~ /^#{@file_prefix}_board_(\d+)_configuration\.json$/

      board_id = $1.to_i
      load_board board_id: board_id, filename: "#{@target_path}#{file}"
    end
  end

  def load_board board_id:, filename:
    @all_boards[board_id] = Board.new raw: JSON.parse(File.read(filename))
  end

  def category_for status_name:
    status = find_status name: status_name
    raise_with_message_about_missing_category_information if status.nil? || status.category_name.nil?

    status.category_name
  end

  def raise_with_message_about_missing_category_information
    message = String.new
    message << 'Could not determine categories for some of the statuses used in this data set.\n\n' \
      'If you specify a project: then we\'ll ask Jira for those mappings. If you\'ve done that' \
      ' and we still don\'t have the right mapping, which is possible, then use the' \
      " 'status_category_mapping' declaration in your config to manually add one.\n\n" \
      ' The mappings we do know about are below:'

    @possible_statuses.each do |status|
      message << "\n  type: #{status.type.inspect}, status: #{status.name.inspect}, " \
        "category: #{status.category_name.inspect}'"
    end

    message << "\n\nThe ones we're missing are the following:"

    missing_statuses = []
    issues.each do |issue|
      issue.changes.each do |change|
        next unless change.status?

        missing_statuses << change.value unless find_status(name: change.value)
      end
    end

    missing_statuses.uniq.each do |status_name|
      message << "\n  status: #{status_name.inspect}, category: <unknown>"
    end

    raise message
  end

  def load_status_category_mappings
    filename = "#{@target_path}/#{file_prefix}_statuses.json"
    # We may not always have this file. Load it if we can.
    return unless File.exist? filename

    status_json_snippets = []

    json = JSON.parse(File.read(filename))
    if json[0]['statuses']
      # Response from /api/2/{project_code}/status
      json.each do |type_config|
        status_json_snippets += type_config['statuses']
      end
    else
      # Response from /api/2/status
      status_json_snippets = json
    end

    status_json_snippets.each do |snippet|
      category_config = snippet['statusCategory']
      status_name = snippet['name']
      add_possible_status Status.new(
        name: status_name,
        id: snippet['id'].to_i,
        category_name: category_config['name'],
        category_id: category_config['id'].to_i
      )
    end
  end

  def load_sprints
    Dir.foreach(@target_path) do |file|
      next unless file =~ /#{file_prefix}_board_(\d+)_sprints_\d+/
      board_id = $1.to_i
      timezone_offset = exporter.timezone_offset
      JSON.parse(File.read("#{target_path}#{file}"))['values'].each do |json|
        (@sprints_by_board[board_id] ||= []) << Sprint.new(raw: json, timezone_offset: timezone_offset)
      end
    end

    @sprints_by_board.each do |board_id, sprints|
      sprints.sort_by!(&:id)
    end
  end

  def add_possible_status status
    existing_status = find_status(name: status.name)

    if existing_status
      if existing_status.category_name != status.category_name
        raise "Redefining status category #{status} with #{existing_status}. Was one set in the config?"
      end

      return
    end

    @possible_statuses << status
  end

  def find_status name:
    @possible_statuses.find { |status| status.name == name }
  end

  def load_project_metadata
    filename = "#{@target_path}/#{file_prefix}_meta.json"
    json = JSON.parse(File.read(filename))

    @data_version = json['version'] || 1

    start = json['date_start'] || json['time_start'] # date_start is the current format. Time is the old.
    stop  = json['date_end'] || json['time_end']
    @time_range = (Time.parse(start)..Time.parse(stop))
  rescue Errno::ENOENT
    puts "== Can't load files from the target directory. Did you forget to download first? =="
    raise
  end

  def guess_board_id
    unless all_boards.size == 1
      message = "If the board_id isn't set then we look for all board configurations in the target" \
        ' directory. '
      if all_boards.empty?
        message += ' In this case, we couldn\'t find any configuration files in the target directory.'
      else
        message += 'If there is only one, we use that. In this case we found configurations for' \
          " the following board ids and this is ambiguous: #{all_boards.keys}"
      end
      raise message
    end
    all_boards.keys[0]
  end

  def find_board_by_id board_id = nil
    board = all_boards[board_id || guess_board_id]

    raise "Unable to find configuration for board_id: #{board_id}" if board.nil?

    board
  end

  def issues
    unless @issues
      timezone_offset = exporter.timezone_offset

      issues_path = "#{@target_path}#{file_prefix}_issues/"
      if File.exist?(issues_path) && File.directory?(issues_path)
        issues = load_issues_from_issues_directory path: issues_path, timezone_offset: timezone_offset
      elsif File.exist?(@target_path) && File.directory?(@target_path)
        issues = load_issues_from_target_directory path: @target_path, timezone_offset: timezone_offset
      else
        puts "Can't find issues in either #{path} or #{@target_path}"
      end

      attach_subtasks issues

      @issues = issues
    end

    @issues
  end

  def include_issues_from project_name
    project = @exporter.project_configs.find { |project| project.name == project_name }
    raise "include_issues_from(#{project_name.inspect}) Can't find project with that name." if project.nil?

    @issues = (@issues || []) + project.issues
  end

  def attach_subtasks issues
    issues.each do |issue|
      issue.raw['fields']['subtasks']&.each do |subtask_element|
        subtask_key = subtask_element['key']
        subtask = issues.find { |i| i.key == subtask_key }
        issue.subtasks << subtask if subtask
      end
    end
  end

  def load_issues_from_target_directory path:, timezone_offset:
    puts 'Deprecated: issues in the target directory. Download again and this should fix itself.'

    issues = []
    Dir.foreach(path) do |filename|
      if filename =~ /#{file_prefix}_\d+\.json/
        content = JSON.parse File.read("#{path}#{filename}")
        content['issues'].each { |issue| issues << Issue.new(raw: issue, timezone_offset: timezone_offset) }
      end
    end
    issues
  end

  def load_issues_from_issues_directory path:, timezone_offset:
    issues = []
    Dir.foreach(path) do |filename|
      if filename =~ /-\d+\.json$/
        content = JSON.parse File.read("#{path}#{filename}")
        issues << Issue.new(raw: content, timezone_offset: timezone_offset)
      end
    end
    issues
  end

  def anonymize
    @anonymizer_needed = true
  end

  def anonymize_data
    Anonymizer.new(project_config: self).run
  end

  def discard_changes_before_hook issues_cutoff_times
    issues_cutoff_times.each do |issue, cutoff_time|
      days = (cutoff_time.to_date - issue.changes.first.time.to_date).to_i + 1
      message = "#{issue.key}(#{issue.type}) discarding #{days} "
      if days == 1
        message << "day of data on #{cutoff_time.to_date}"
      else
        message << "days of data from #{issue.changes.first.time.to_date} to #{cutoff_time.to_date}"
      end
      puts message
    end
    puts "Discarded data from #{issues_cutoff_times.count} issues out of a total #{issues.size}"
  end
end<|MERGE_RESOLUTION|>--- conflicted
+++ resolved
@@ -11,11 +11,7 @@
     :name
   attr_accessor :time_range
 
-<<<<<<< HEAD
   def initialize exporter:, jira_config:, block:, target_path: '.', name: ''
-=======
-  def initialize exporter:, jira_config:, block:, target_path: '.', name: nil
->>>>>>> fc9235dd
     @exporter = exporter
     @block = block
     @file_configs = []
@@ -23,7 +19,6 @@
     @target_path = target_path
     @jira_config = jira_config
     @possible_statuses = StatusCollection.new
-    @all_boards = {}
     @sprints_by_board = {}
     @name = name
   end
@@ -33,10 +28,10 @@
   end
 
   def run
-    load_project_metadata
-    load_all_boards
-    load_status_category_mappings
-    load_sprints
+    load_all_boards unless aggregate_project?
+    load_project_metadata unless aggregate_project?
+    load_status_category_mappings unless aggregate_project?
+    load_sprints unless aggregate_project?
     anonymize_data if @anonymizer_needed
 
     @file_configs.each do |file_config|
@@ -44,14 +39,27 @@
     end
   end
 
+  def aggregate_project?
+    !!@aggregate_config
+  end
+
   def download &block
     raise 'Not allowed to have multiple download blocks in one project' if @download_config
+    raise 'Not allowed to have both an aggregate and a download section. Pick only one.' if @aggregate_config
 
     @download_config = DownloadConfig.new project_config: self, block: block
   end
 
   def file &block
     @file_configs << FileConfig.new(project_config: self, block: block)
+  end
+
+  def aggregate &block
+    raise 'Not allowed to have multiple aggregate blocks in one project' if @aggregate_config
+    raise 'Not allowed to have both an aggregate and a download section. Pick only one.' if @download_config
+
+    @aggregate_config = AggregateConfig.new project_config: self, block: block
+    @aggregate_config.evaluate_next_level
   end
 
   def file_prefix prefix = nil
@@ -78,10 +86,11 @@
       board_id = $1.to_i
       load_board board_id: board_id, filename: "#{@target_path}#{file}"
     end
+    raise "No boards found in #{@target_path.inspect}" if @all_boards.nil?
   end
 
   def load_board board_id:, filename:
-    @all_boards[board_id] = Board.new raw: JSON.parse(File.read(filename))
+    (@all_boards ||= {})[board_id] = Board.new raw: JSON.parse(File.read(filename))
   end
 
   def category_for status_name:
@@ -200,10 +209,12 @@
   end
 
   def guess_board_id
-    unless all_boards.size == 1
+    return nil if aggregate_project?
+
+    unless all_boards&.size == 1
       message = "If the board_id isn't set then we look for all board configurations in the target" \
         ' directory. '
-      if all_boards.empty?
+      if all_boards.nil? || all_boards.empty?
         message += ' In this case, we couldn\'t find any configuration files in the target directory.'
       else
         message += 'If there is only one, we use that. In this case we found configurations for' \
@@ -222,8 +233,20 @@
     board
   end
 
+  # To be used by the aggregate_config only. Not intended to be part of the public API
+  def add_issues issues_list
+    @issues = [] if @issues.nil?
+    @issues += issues_list
+  end
+
   def issues
+    raise "issues are being loaded before boards in project #{name.inspect}" if all_boards.nil? && !aggregate_project?
     unless @issues
+      if @aggregate_config
+        raise 'This is an aggregated project and issues should have been included with the include_issues_from ' \
+          'declaration but none are here. Check your config.'
+      end
+
       timezone_offset = exporter.timezone_offset
 
       issues_path = "#{@target_path}#{file_prefix}_issues/"
@@ -243,13 +266,6 @@
     @issues
   end
 
-  def include_issues_from project_name
-    project = @exporter.project_configs.find { |project| project.name == project_name }
-    raise "include_issues_from(#{project_name.inspect}) Can't find project with that name." if project.nil?
-
-    @issues = (@issues || []) + project.issues
-  end
-
   def attach_subtasks issues
     issues.each do |issue|
       issue.raw['fields']['subtasks']&.each do |subtask_element|
@@ -260,14 +276,29 @@
     end
   end
 
+  def find_default_board
+    default_board = all_boards.values.first
+    if all_boards.empty?
+      raise "No boards found for project #{name.inspect}"
+    elsif all_boards.size != 1
+      puts "Multiple boards are in use for project #{name.inspect}. Picked #{(default_board.name).inspect} to attach issues to."
+    end
+    default_board
+  end
+
   def load_issues_from_target_directory path:, timezone_offset:
-    puts 'Deprecated: issues in the target directory. Download again and this should fix itself.'
+    puts "Deprecated: issues in the target directory for project #{@name}. " \
+      'Download again and this should fix itself.'
+
+    default_board = find_default_board
 
     issues = []
     Dir.foreach(path) do |filename|
       if filename =~ /#{file_prefix}_\d+\.json/
         content = JSON.parse File.read("#{path}#{filename}")
-        content['issues'].each { |issue| issues << Issue.new(raw: issue, timezone_offset: timezone_offset) }
+        content['issues'].each do |issue|
+          issues << Issue.new(raw: issue, timezone_offset: timezone_offset, board: default_board)
+        end
       end
     end
     issues
@@ -275,10 +306,12 @@
 
   def load_issues_from_issues_directory path:, timezone_offset:
     issues = []
+    default_board = find_default_board
+
     Dir.foreach(path) do |filename|
       if filename =~ /-\d+\.json$/
         content = JSON.parse File.read("#{path}#{filename}")
-        issues << Issue.new(raw: content, timezone_offset: timezone_offset)
+        issues << Issue.new(raw: content, timezone_offset: timezone_offset, board: default_board)
       end
     end
     issues
